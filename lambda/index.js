--- conflicted
+++ resolved
@@ -5,11 +5,7 @@
 exports.handler = async (event) => {
   console.log('Event:', JSON.stringify(event));
   
-<<<<<<< HEAD
-  // Use the AWS_REGION from Lambda's runtime environment
-=======
   // Use the AWS_REGION from Lambda's runtime environment instead of a custom env var
->>>>>>> d081c4da
   const region = process.env.AWS_REGION;
   
   try {
